# blast

Golang library for both compressing and decompressing data in the PKWare Data Compression Library (DCL) compressed format,
otherwise known as "explode" and "implode" which differ from PKZIP.

Based on:

blast.c in ZLIB written by Mark Adler
https://github.com/madler/zlib/blob/master/contrib/blast/blast.c

implode.c Ladislav Zezula 2003
https://github.com/ladislav-zezula/StormLib/blob/master/src/pklib/implode.c


### Installation

	go get github.com/JoshVarga/blast

### Features
    Compress ("implode") data using the PKWARE DCL "implode" method
    Decompress ("explode") data that has been compressed using PKWARE DCL "implode" method

### Example

<<<<<<< HEAD
func ExampleNewWriter() {
	var b bytes.Buffer
	w := blast.NewWriter(&b, blast.Binary, blast.DictionarySize1024)
	w.Write([]byte("AIAIAIAIAIAIA"))
	w.Close()
	fmt.Println(b.Bytes())
	// Output: [0 4 130 36 37 143 128 127]
}

func ExampleNewReader() {
	buff := []byte{0, 4, 130, 36, 37, 143, 128, 127}
	b := bytes.NewReader(buff)
	r, err := blast.NewReader(b)
	if err != nil {
		panic(err)
	}
	io.Copy(os.Stdout, r)
	// Output: AIAIAIAIAIAIA
	r.Close()
=======
```
func ExampleDecompress() {
	fileIn, err := os.Open("in.bin")
        ...
	blastReader, err = blast.NewReader(fileIn)
	...
	decoded, err := ioutil.ReadAll(blastReader)
	...
	err = ioutil.WriteFile("out.bin", decoded, 0777)
	fileIn.Close()
>>>>>>> 410e9a9d
}
```
### License

Copyright (c) 2018 Josh Varga
<<<<<<< HEAD
Explode:
Original C version: Copyright (C) 2003, 2012, 2013 Mark Adler
=======

Original C version: Copyright (C) 2003, 2012, 2013 Mark Adler,
>>>>>>> 410e9a9d
version 1.3, 24 Aug 2013

Implode:
Original C version: Copyright (c) Ladislav Zezula 2003

This software is provided 'as-is', without any express or implied
warranty. In no event will the authors be held liable for any damages
arising from the use of this software.

Permission is granted to anyone to use this software for any purpose,
including commercial applications, and to alter it and redistribute it
freely, subject to the following restrictions:

1. The origin of this software must not be misrepresented; you must not
   claim that you wrote the original software. If you use this software
   in a product, an acknowledgment in the product documentation would be
   appreciated but is not required.
2. Altered source versions must be plainly marked as such, and must not be
   misrepresented as being the original software.
3. This notice may not be removed or altered from any source distribution.<|MERGE_RESOLUTION|>--- conflicted
+++ resolved
@@ -22,7 +22,7 @@
 
 ### Example
 
-<<<<<<< HEAD
+```
 func ExampleNewWriter() {
 	var b bytes.Buffer
 	w := blast.NewWriter(&b, blast.Binary, blast.DictionarySize1024)
@@ -42,30 +42,14 @@
 	io.Copy(os.Stdout, r)
 	// Output: AIAIAIAIAIAIA
 	r.Close()
-=======
-```
-func ExampleDecompress() {
-	fileIn, err := os.Open("in.bin")
-        ...
-	blastReader, err = blast.NewReader(fileIn)
-	...
-	decoded, err := ioutil.ReadAll(blastReader)
-	...
-	err = ioutil.WriteFile("out.bin", decoded, 0777)
-	fileIn.Close()
->>>>>>> 410e9a9d
 }
 ```
 ### License
 
 Copyright (c) 2018 Josh Varga
-<<<<<<< HEAD
+
 Explode:
-Original C version: Copyright (C) 2003, 2012, 2013 Mark Adler
-=======
-
 Original C version: Copyright (C) 2003, 2012, 2013 Mark Adler,
->>>>>>> 410e9a9d
 version 1.3, 24 Aug 2013
 
 Implode:
